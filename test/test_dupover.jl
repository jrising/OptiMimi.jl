using Mimi
using OptiMimi
using Test

@defcomp Simple begin
    region = Index()

    xx = Parameter(index=[time, region])
end

m = Model()
set_dimension!(m, :region, collect(1:2))
set_dimension!(m, :time, collect(1:3))

simple = add_comp!(m, Simple)
xx = reshape(repeat([1, 2], inner=3), (3, 2))
simple[:xx] = xx

<<<<<<< HEAD
gen(rr) = m.md.external_params[:xx].values[rr, 1]
=======
gen(rr) = xx[rr, 1]
>>>>>>> 92f309df
hall = hallsingle(m, :Simple, :xx, gen, [:time])

@test reshape(hall.f, (3, 2)) == m.md.external_params[:xx].values<|MERGE_RESOLUTION|>--- conflicted
+++ resolved
@@ -16,11 +16,7 @@
 xx = reshape(repeat([1, 2], inner=3), (3, 2))
 simple[:xx] = xx
 
-<<<<<<< HEAD
 gen(rr) = m.md.external_params[:xx].values[rr, 1]
-=======
-gen(rr) = xx[rr, 1]
->>>>>>> 92f309df
 hall = hallsingle(m, :Simple, :xx, gen, [:time])
 
 @test reshape(hall.f, (3, 2)) == m.md.external_params[:xx].values