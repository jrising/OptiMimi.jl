using MathProgBase
using DataFrames

import Mimi.metainfo
import Base.*, Base.-, Base.+, Base.max

export LinearProgrammingHall, LinearProgrammingShaft, LinearProgrammingRoom, LinearProgrammingHouse
export hallsingle, hall_relabel, hallvalues
export shaftsingle, shaftvalues
export roomdiagonal, roomsingle, roomchunks, roomempty, roomintersect, room_relabel, room_relabel_parameter
export varsum, fromindex
export setobjective!, setconstraint!, setconstraintoffset!, getconstraintoffset, clearconstraint!, setlower!, setupper!, addparameter!, addconstraint!
## Debugging
export getroom, getnonzerorooms
export gethouse, constraining, houseoptimize, summarizeparameters, findinfeasiblepair, varlengths, getconstraintsolution, getparametersolution

include("metamimi.jl")

# A hallway is a vector of variables
"""
    LinearProgrammingHall

A vector of values, used either to describes the objective function or
the constraint offsets.

# Fields
* `component::Symbol`: The component defining a parameter or variable.
* `name::Symbol`: Either a parameter or variable name.
* `f::Vector{Float64}`: A vector of values, for every entry in the variable.
"""
type LinearProgrammingHall
    component::Symbol
    name::Symbol
    f::Vector{Float64}
end

<<<<<<< HEAD
"Construct a hall, calling gen with each index."
function hallsingle(model::Model, component::Symbol, name::Symbol, gen::Function)
    LinearProgrammingHall(component, name, vectorsingle(getdims(model, component, name), gen))
=======
function hallsingle(model::Model, component::Symbol, name::Symbol, gen::Function, dupover::Vector{Symbol}=Symbol[])
    #println("$(now()) hs $component:$name")
    if isempty(dupover)
        LinearProgrammingHall(component, name, vectorsingle(getdims(model, component, name), gen))
    else
        dupover2 = Bool[dimname in dupover for dimname in getdimnames(model, component, name)]
        LinearProgrammingHall(component, name, vectorsingle(getdims(model, component, name), gen, dupover2))
    end
end

function hallsingle(model::Model, component::Symbol, name::Symbol, constant::Float64)
    LinearProgrammingHall(component, name, vectorsingle(getdims(model, component, name), constant))
>>>>>>> fd479833
end

function hallvalues(model::Model, component::Symbol, name::Symbol, values::Array{Float64})
    #println("$(now()) hv $component:$name")
    gen(inds...) = values[inds...]
    hallsingle(model, component, name, gen)
end

"""Connect a derivative to another component: change the variable component and name to another component."""
function hall_relabel(hall::LinearProgrammingHall, from::Symbol, tocomponent::Symbol, toname::Symbol)
    @assert hall.name == from "Name mismatch in hall_relabel: $(hall.name) <> $from"

    LinearProgrammingHall(tocomponent, toname, hall.f)
end

function -(hall::LinearProgrammingHall)
    LinearProgrammingHall(hall.component, hall.name, -hall.f)
end

"""
    hall1 + hall2

Construct a new LinearProgrammingHall which is the element-wise
sum of the values in hall1 and hall2, which must refer to
the same variable.
"""
function +(hall1::LinearProgrammingHall, hall2::LinearProgrammingHall; skipnamecheck=false)
    if !skipnamecheck
        @assert hall1.name == hall2.name "Hall + Hall name mismatch: $(hall1.name) <> $(hall2.name); use hall_relabel?"
    end
    LinearProgrammingHall(hall1.component, hall1.name, hall1.f + hall2.f)
end

"""
    hall1 - hall2

Construct a new LinearProgrammingHall which is the element-wise
difference in the values in hall1 and hall2, which must refer to
the same variable.
"""
function -(hall1::LinearProgrammingHall, hall2::LinearProgrammingHall; skipnamecheck=false)
    if !skipnamecheck
        @assert hall1.name == hall2.name "Hall - Hall name mismatch: $(hall1.name) <> $(hall2.name); use hall_relabel?"
    end
    LinearProgrammingHall(hall1.component, hall1.name, hall1.f - hall2.f)
end

"""
    max(hall1, hall2)

Construct a new LinearProgrammingHall which is the element-wise
maximum value of each entry in hall1 and hall2, which must refer to
the same variable.
"""
function max(hall1::LinearProgrammingHall, hall2::LinearProgrammingHall; skipnamecheck=false)
    if !skipnamecheck
        @assert hall1.name == hall2.name "Hall - Hall name mismatch: $(hall1.name) <> $(hall2.name); use hall_relabel?"
    end
    LinearProgrammingHall(hall1.component, hall1.name, max(hall1.f, hall2.f))
end

# A shaft is a transpose of a hallway, used for parameters
"""
    LinearProgrammingShaft

A vector of values, used either to describes the objective function or
the constraint offsets.  This acts as the transpose of a Hall,
although this distinction is only important for multiplying a Room by
Shaft, which then returns a Hall.

# Fields
* `component::Symbol`: The component defining a parameter or variable.
* `name::Symbol`: Either a parameter or variable name.
* `x::Vector{Float64}`: A vector of values, for every entry in the variable.
"""
type LinearProgrammingShaft
    component::Symbol
    name::Symbol
    x::Vector{Float64}
end

function shaftsingle(model::Model, component::Symbol, name::Symbol, gen::Function, dupover::Vector{Symbol}=Symbol[])
    #println("$(now()) ss $component:$name")
    if isempty(dupover)
        LinearProgrammingShaft(component, name, vectorsingle(getdims(model, component, name), gen))
    else
        dupover2 = Bool[dimname in dupover for dimname in getdimnames(model, component, name)]
        LinearProgrammingShaft(component, name, vectorsingle(getdims(model, component, name), gen, dupover2))
    end
end

function shaftsingle(model::Model, component::Symbol, name::Symbol, constant::Float64)
    LinearProgrammingShaft(component, name, vectorsingle(getdims(model, component, name), constant))
end

function shaftvalues(model::Model, component::Symbol, name::Symbol, values::Array{Float64})
    #println("$(now()) sv $component:$name")
    gen(inds...) = values[inds...]
    shaftsingle(model, component, name, gen)
end

function -(shaft::LinearProgrammingShaft)
    LinearProgrammingShaft(shaft.component, shaft.name, -shaft.x)
end

function +(shaft1::LinearProgrammingShaft, shaft2::LinearProgrammingShaft; skipnamecheck=false)
    if !skipnamecheck
        @assert shaft1.name == shaft2.name "Shaft + Shaft name mismatch: $(shaft1.name) <> $(shaft2.name); use shaft_relabel?"
    end
    LinearProgrammingShaft(shaft1.component, shaft1.name, shaft1.x + shaft2.x)
end

"""
    LinearProgrammingRoom

A matrix of values, used to describe a part of the linear programming
problem constraint matrix (a gradient matrix).  The rows of the matrix
correspond to variable indices, and the columns correspond to
parameter indices.  The values are stored as a sparse matrix, since
most parameter indices are assumed to not interact with most variable
indices.

# Fields
* `varcomponent::Symbol`: The component defining the variable.
* `variable::Symbol`: The variable name.
* `paramcomponent::Symbol`: The component defining the parameter.
* `parameter::Symbol`: The parameter name.
* `A::SparseMatrixCSC{Float64, Int64}`: A sparse matrix of values, for every combination of the parameter and variable.
"""
type LinearProgrammingRoom
    varcomponent::Symbol
    variable::Symbol
    paramcomponent::Symbol
    parameter::Symbol
    A::SparseMatrixCSC{Float64, Int64}
end

doc"""
    roomdiagonal(model, component, variable, parameter, gen)

Fill in just the diagonal, assuming $\frac{dv_i}{dp_j} = 0$, if $i <>
j$.  Requires that the dimensions of `variable` and `parameter` are
the same.  `gen` called for each combination of indices.

$$\begin{array}{ccc} p_1 & p_2 & \cdots \end{array}$$
$$\begin{array}{c}
    v_1 \\
    v_2 \\
    \vdots
    \end{array}\left(\begin{array}{ccc}
        g(1) & 0 & \cdots \\
        0 & g(2) & \cdots \\
        \vdots & \vdots & \ddots
        \end{array}\right)$$

# Arguments
* `model::Model`: The model containing `component`.
* `component::Symbol`: The component containing `variable` and `parameter`.
* `variable::Symbol`: The outcome variable, corresponding to matrix rows.
* `parameter::Symbol`: The optimization parameter, corresponding to matrix columns.
* `gen::Function`: The function generating gradient values.
"""
function roomdiagonal(model::Model, component::Symbol, variable::Symbol, parameter::Symbol, gen::Function, dupover::Vector{Symbol}=Symbol[])
    #println("$(now()) rd $component:$variable x $parameter")
    dimsvar = getdims(model, component, variable)
    dimspar = getdims(model, component, parameter)
    @assert dimsvar == dimspar "Variable and parameter in roomdiagonal do not have the same dimensions: $dimsvar <> $dimspar"

    if isempty(dupover)
        LinearProgrammingRoom(component, variable, component, parameter, matrixdiagonal(dimsvar, gen))
    else
        dupover2 = Bool[dimname in dupover for dimname in getdimnames(model, component, variable)]
        LinearProgrammingRoom(component, variable, component, parameter, matrixdiagonal(dimsvar, gen, dupover2))
    end
end

function roomdiagonal(model::Model, component::Symbol, variable::Symbol, parameter::Symbol, constant::Float64)
    #println("$(now()) rd $component:$variable x $parameter")
    dimsvar = getdims(model, component, variable)
    dimspar = getdims(model, component, parameter)
    @assert dimsvar == dimspar "Variable and parameter in roomdiagonal do not have the same dimensions: $dimsvar <> $dimspar"

    LinearProgrammingRoom(component, variable, component, parameter, matrixdiagonal(dimsvar, constant))
end

"""
Fill in every element
"""
function roomsingle(model::Model, component::Symbol, variable::Symbol, parameter::Symbol, gen::Function, vardupover::Vector{Symbol}=Symbol[], pardupover::Vector{Symbol}=Symbol[])
    #println("$(now()) rs $component:$variable x $parameter")
    dimsvar = getdims(model, component, variable)
    dimspar = getdims(model, component, parameter)

    if isempty(vardupover) && isempty(pardupover)
        LinearProgrammingRoom(component, variable, component, parameter, matrixsingle(dimsvar, dimspar, gen))
    else
        vardupover2 = Bool[dimname in vardupover for dimname in getdimnames(model, component, variable)]
        pardupover2 = Bool[dimname in pardupover for dimname in getdimnames(model, component, parameter)]
        LinearProgrammingRoom(component, variable, component, parameter, matrixsingle(dimsvar, dimspar, gen, vardupover2, pardupover2))
    end
end

"""
Call with matrices for each combination of chunk variables
"""
function roomchunks(model::Model, component::Symbol, variable::Symbol, parameter::Symbol, gen::Function, varchunk::Vector{Symbol}, parchunk::Vector{Symbol})
    #println("$(now()) rc $component:$variable x $parameter")
    dimsvar = getdims(model, component, variable)
    dimspar = getdims(model, component, parameter)

    dimvarnames = getdimnames(model, component, variable)
    dimparnames = getdimnames(model, component, parameter)

    varchunk2 = 0
    while varchunk2 < length(dimsvar)
        if !(dimvarnames[end - varchunk2] in varchunk)
            break
        end
        varchunk2 += 1
    end

    parchunk2 = 0
    while parchunk2 < length(dimspar)
        if !(dimparnames[end - parchunk2] in parchunk)
            break
        end
        parchunk2 += 1
    end

    LinearProgrammingRoom(component, variable, component, parameter, matrixchunks(dimsvar, dimspar, gen, varchunk2, parchunk2))
end

"""
    roomintersect(model, component, variable1, variable2, gen)

Generate a room at the intersection of two variables.  Variable1 is
the constraint, and variable2 has the optimization parameter.

Call `gen` for each shared index, passing an array to be filled for unshared indexes.
This version assumes both variables come from the same component.

See `matrixintersect` for the matrix generation logic.
"""
function roomintersect(model::Model, component::Symbol, variable1::Symbol, variable2::Symbol, gen::Function, dupover1::Vector{Symbol}=Symbol[], dupover2::Vector{Symbol}=Symbol[])
    #println("$(now()) ri $component:$variable1 x $variable2")
    dims1 = getdims(model, component, variable1)
    dims2 = getdims(model, component, variable2)
    dimnames1 = getdimnames(model, component, variable1)
    dimnames2 = getdimnames(model, component, variable2)

    if isempty(dupover1) && isempty(dupover2)
        LinearProgrammingRoom(component, variable1, component, variable2, matrixintersect(dims1, dims2, dimnames1, dimnames2, gen))
    else
        dupover12 = Bool[dimname in dupover1 for dimname in getdimnames(model, component, variable1)]
        dupover22 = Bool[dimname in dupover2 for dimname in getdimnames(model, component, variable2)]
        LinearProgrammingRoom(component, variable1, component, variable2, matrixintersect(dims1, dims2, dimnames1, dimnames2, gen, dupover12, dupover22))
    end
end

"""
    roomintersect(model, component, variable1, component2, variable2, gen)

Generate a room at the intersection of two variables.

Call `gen` for each shared index, passing an array to be filled for unshared indexes.
This version allows the variables to come from different component.

See `matrixintersect` for the matrix generation logic.
"""
function roomintersect(model::Model, component1::Symbol, variable1::Symbol, component2::Symbol, variable2::Symbol, gen::Function, dupover1::Vector{Symbol}=Symbol[], dupover2::Vector{Symbol}=Symbol[])
    #println("$(now()) ri $component1:$variable1 x $component2:$variable2")
    dims1 = getdims(model, component1, variable1)
    dims2 = getdims(model, component2, variable2)
    dimnames1 = getdimnames(model, component1, variable1)
    dimnames2 = getdimnames(model, component2, variable2)

    if isempty(dupover1) && isempty(dupover2)
        LinearProgrammingRoom(component1, variable1, component2, variable2, matrixintersect(dims1, dims2, dimnames1, dimnames2, gen))
    else
        dupover12 = Bool[dimname in dupover1 for dimname in getdimnames(model, component1, variable1)]
        dupover22 = Bool[dimname in dupover2 for dimname in getdimnames(model, component2, variable2)]
        LinearProgrammingRoom(component1, variable1, component2, variable2, matrixintersect(dims1, dims2, dimnames1, dimnames2, gen, dupover12, dupover22))
    end
end

"""
Create a room to be filled in later
"""
function roomempty(model::Model, component::Symbol, variable::Symbol, parameter::Symbol)
    dimsvar = getdims(model, component, variable)
    dimspar = getdims(model, component, parameter)
    LinearProgrammingRoom(component, variable, component, parameter, matrixempty(dimsvar, dimspar))
end

"""Connect a gradient to another component: change the variable component and name to another component."""
function room_relabel(room::LinearProgrammingRoom, from::Symbol, tocomponent::Symbol, toname::Symbol)
    @assert room.variable == from "Variable name mismatch in room_relabel: $(room.variable) <> $from"

    LinearProgrammingRoom(tocomponent, toname, room.paramcomponent, room.parameter, room.A)
end

"""Connect a gradient to another component: change the variable component and name to another component."""
function room_relabel_parameter(room::LinearProgrammingRoom, from::Symbol, tocomponent::Symbol, toname::Symbol)
    @assert room.parameter == from "Parameter name mismatch in room_relabel_parameter: $(room.variable) <> $from"

    LinearProgrammingRoom(room.varcomponent, room.variable, tocomponent, toname, room.A)
end

"""
    Construct a new LinearProgrammingHall, with each entry as a weighted sum of the partials for a given variable.
        This is equivalent to translating a constraint by a functional relationship.
"""
function *(hall::LinearProgrammingHall, room::LinearProgrammingRoom; skipnamecheck=false)
    if !skipnamecheck
        @assert hall.name == room.variable "Hall * Room name mismatch: $(hall.name) <> $(room.variable); use room_relabel?"
    end
    LinearProgrammingHall(room.paramcomponent, room.parameter, vec(transpose(hall.f) * room.A))
end

# Returns a hall, since it then contains variable/constraint information
function *(room::LinearProgrammingRoom, shaft::LinearProgrammingShaft; skipnamecheck=false)
    if !skipnamecheck
        @assert shaft.name == room.parameter "Room * Shaft name mismatch: $(room.parameter) <> $(hall.name); use room_relabel?"
    end
    LinearProgrammingHall(room.varcomponent, room.variable, room.A * shaft.x)
end


function *(room1::LinearProgrammingRoom, room2::LinearProgrammingRoom; skipnamecheck=false)
    if !skipnamecheck
        @assert room1.parameter == room2.variable "Room * Room name mismatch: $(room1.parameter) <> $(room2.variable); use room_relabel?"
    end
    LinearProgrammingRoom(room1.varcomponent, room1.variable, room2.paramcomponent, room2.parameter, room1.A * room2.A)
end

function +(room1::LinearProgrammingRoom, room2::LinearProgrammingRoom; skipnamecheck=false)
    if !skipnamecheck
        @assert room1.parameter == room2.parameter "Room + Room parameter name mismatch: $(room1.parameter) <> $(room2.parameter); use room_relabel?"
        @assert room1.variable == room2.variable "Room + Room variable name mismatch: $(room1.variable) <> $(room2.variable); use room_relabel?"
    end
    if size(room1.A)[1] == 0 || size(room1.A)[2] == 0
        LinearProgrammingRoom(room1.varcomponent, room1.variable, room1.paramcomponent, room1.parameter, spzeros(size(room1.A)...))
    else
        LinearProgrammingRoom(room1.varcomponent, room1.variable, room1.paramcomponent, room1.parameter, room1.A + room2.A)
    end
end

function -(room1::LinearProgrammingRoom, room2::LinearProgrammingRoom; skipnamecheck=false)
    if !skipnamecheck
        @assert room1.parameter == room2.parameter "Room - Room parameter name mismatch: $(room1.parameter) <> $(room2.parameter); use room_relabel?"
        @assert room1.variable == room2.variable "Room - Room variable name mismatch: $(room1.variable) <> $(room2.variable); use room_relabel?"
    end
    if size(room1.A)[1] == 0 || size(room1.A)[2] == 0
        LinearProgrammingRoom(room1.varcomponent, room1.variable, room1.paramcomponent, room1.parameter, spzeros(size(room1.A)...))
    else
        LinearProgrammingRoom(room1.varcomponent, room1.variable, room1.paramcomponent, room1.parameter, room1.A - room2.A)
    end
end

function -(room::LinearProgrammingRoom)
    LinearProgrammingRoom(room.varcomponent, room.variable, room.paramcomponent, room.parameter, -room.A)
end

"""
Construct a hall from a room by summing over rows.
        This is equivalent to a constraint for the sum of the variables in the original room.
"""
function varsum(room::LinearProgrammingRoom)
    LinearProgrammingHall(room.paramcomponent, room.parameter, vec(sum(room.A, 1)))
end

doc"""
    LinearProgrammingHouse

The full description of a linear programming problem, including all
its variables, parameters, the constraints, and the objective.

The linear programming that is solved is always:
$$\max f' x$$
$$A x \le b$$
$$x_{lower} \le x \le x_{upper}$$

# Fields
* `model::Model`: The model containing all components
* `paramcomps::Vector{Symbol}`: The components defining each variable.
* `parameters::Vector{Symbol}`: The names of each variable.
* `constcomps::Vector{Symbol}`: The components defining each parameter.
* `constraints::Vector{Symbol}`: The names of each parameter.
* `constdictionary::Dict{Symbol, Symbol}`: The names used in `constraints` must be unique, but can refer to the same parameter by including an entry in this disctionary mapping the unique name to the true variable name.
* `lowers::Vector{Float64}`: The lower bound for each parameter.
* `uppers::Vector{Float64}`: The upper bound for each parameter.
* `f::Vector{Float64}`: The derivative of the objective function for each parameter.
* `A::SparseMatrixCSC{Float64, Int64}`: Each row describes the derivatives of a given row for each parameter.
* `b::Vector{Float64}`: The maximum value for $A x$ for parameter values $x$.
"""
type LinearProgrammingHouse
    model::Model
    paramcomps::Vector{Symbol}
    parameters::Vector{Symbol}
    constcomps::Vector{Symbol}
    constraints::Vector{Symbol}
    constdictionary::Dict{Symbol, Symbol}
    lowers::Vector{Float64}
    uppers::Vector{Float64}
    f::Vector{Float64} # length of parameters
    A::SparseMatrixCSC{Float64, Int64} # constraint rows, parameter columns
    b::Vector{Float64} # length of constraints
end

function LinearProgrammingHouse(model::Model, paramcomps::Vector{Symbol}, parameters::Vector{Symbol}, constcomps::Vector{Symbol}, constraints::Vector{Symbol}, constdictionary::Dict{Symbol, Symbol}=Dict{Symbol, Symbol}())
    paramlen = sum(varlengths(model, paramcomps, parameters))
    variablelen = sum(varlengths(model, constcomps, constraints, constdictionary))
    A = spzeros(variablelen, paramlen)
    f = zeros(paramlen)
    b = zeros(variablelen)
    LinearProgrammingHouse(model, paramcomps, parameters, constcomps, constraints, constdictionary, zeros(length(f)), Inf * ones(length(f)), f, A, b)
end

function addparameter!(house::LinearProgrammingHouse, component::Symbol, parameter::Symbol)
    paramlen = prod(getdims(house.model, component, parameter))

    append!(house.paramcomps, [component])
    append!(house.parameters, [parameter])
    append!(house.lowers, zeros(paramlen))
    append!(house.uppers, Inf * ones(paramlen))
    append!(house.f, zeros(paramlen))
    house.A = [house.A spzeros(length(house.b), paramlen)]
end

function addconstraint!(house::LinearProgrammingHouse, component::Symbol, constraint::Symbol, variable::Symbol)
    varlen = prod(getdims(house.model, component, variable))

    append!(house.constcomps, [component])
    append!(house.constraints, [constraint])
    house.constdictionary[constraint] = variable
    append!(house.b, zeros(varlen))
    house.A = [house.A; spzeros(varlen, length(house.f))]
end

function setobjective!(house::LinearProgrammingHouse, hall::LinearProgrammingHall)
    @assert hall.name in house.parameters "$(hall.name) not a known parameter"
    kk = findfirst((house.paramcomps .== hall.component) & (house.parameters .== hall.name))
    paramspans = varlengths(house.model, house.paramcomps, house.parameters)
    @assert length(hall.f) == paramspans[kk] "Length of parameter $(hall.name) unexpected: $(length(hall.f)) <> $(paramspans[kk])"
    before = sum(paramspans[1:kk-1])
    for ii in 1:paramspans[kk]
        #@assert house.f[before+ii] == 0 "Overwrite existing gradient in setobjective!"
        house.f[before+ii] = hall.f[ii]
    end
end

function setconstraint!(house::LinearProgrammingHouse, room::LinearProgrammingRoom)
    kk = findfirst((house.paramcomps .== room.paramcomponent) & (house.parameters .== room.parameter))
    @assert kk > 0 "$(room.paramcomponent).$(room.parameter) not a known parameter"
    ll = findfirst((house.constcomps .== room.varcomponent) & (house.constraints .== room.variable))
    @assert ll > 0 "$(room.varcomponent).$(room.variable) not a known variable"

    paramspans = varlengths(house.model, house.paramcomps, house.parameters)
    constspans = varlengths(house.model, house.constcomps, house.constraints, house.constdictionary)
    @assert size(room.A, 1) == constspans[ll] "Length of variable $(room.variable) unexpected: $(size(room.A, 1)) given <> $(constspans[ll])"
    @assert size(room.A, 2) == paramspans[kk] "Length of parameter $(room.parameter) unexpected: $(size(room.A, 2)) given <> $(paramspans[kk])"

    if size(room.A, 2) == 0 # expressions below mishandle this case
        return
    end

    parambefore = sum(paramspans[1:kk-1])
    constbefore = sum(constspans[1:ll-1])

    house.A[constbefore+1:constbefore+constspans[ll], parambefore+1:parambefore+paramspans[kk]] = room.A
end

function getroom(house::LinearProgrammingHouse, varcomponent::Symbol, variable::Symbol, paramcomponent::Symbol, parameter::Symbol)
    @assert parameter in house.parameters "$parameter not a known parameter"
    @assert variable in house.constraints "$variable not a known variable"

    # Determine where to index into vector
    constspans = varlengths(house.model, house.constcomps, house.constraints, house.constdictionary)
    rowkk = findfirst((house.constcomps .== varcomponent) & (house.constraints .== variable))
    rowbefore = sum(constspans[1:rowkk-1])

    paramspans = varlengths(house.model, house.paramcomps, house.parameters)
    colkk = findfirst((house.paramcomps .== paramcomponent) & (house.parameters .== parameter))
    colbefore = sum(paramspans[1:colkk-1])

    # Collect the offset
    subA = house.A[(rowbefore + 1):(rowbefore + constspans[rowkk]), (colbefore + 1):(colbefore + paramspans[colkk])]

    LinearProgrammingRoom(varcomponent, variable, paramcomponent, parameter, subA)
end

"""Return a list of all rooms (parameter+component and variable+component) that are related by the derivative matrix.
"""
function getnonzerorooms(house::LinearProgrammingHouse)
    df = DataFrame(varcomponent=Symbol[], variable=Symbol[], paramcomponent=Symbol[], parameter=Symbol[])
    for kk in 1:length(house.paramcomps)
        for ll in 1:length(house.constcomps)
            room = getroom(house, house.constcomps[ll], house.constraints[ll], house.paramcomps[kk], house.parameters[kk])
            if !isempty(nonzeros(room.A))
                push!(df, [house.constcomps[ll], house.constraints[ll], house.paramcomps[kk], house.parameters[kk]])
            end
        end
    end

    df
end


"""
Set offset values from a `LinearProgrammingHall`.  See the other `setconstraintoffset!`
"""
function setconstraintoffset!(house::LinearProgrammingHouse, hall::LinearProgrammingHall)
    setconstraintoffset!(house, hall.component, hall.name, hall.f)
end

"""
    setconstraintoffset!(house, component, variable, f)

Set offset values within a `LinearProgrammingHouse`.

# Arguments
* `house::LinearProgrammingHouse`: The house to set values within.
* `component::Symbol`: The component for the constraint variable.
* `variable::Symbol`: The variable for the constraint.
* `f::Vector{Float64}`: The values, with all dimensions collapsed into a single vector.
"""
function setconstraintoffset!(house::LinearProgrammingHouse, component::Symbol, variable::Symbol, f::Vector{Float64})
    @assert variable in house.constraints "$(variable) not a known variable"
    kk = findfirst((house.constcomps .== component) & (house.constraints .== variable))
    constspans = varlengths(house.model, house.constcomps, house.constraints, house.constdictionary)
    @assert length(f) == constspans[kk] "Length of parameter $(variable) unexpected: $(length(f)) <> $(constspans[kk])"
    before = sum(constspans[1:kk-1])
    for ii in 1:constspans[kk]
        #@assert house.b[before+ii] == 0 "Overwrite existing gradient in setobjective!"
        house.b[before+ii] = f[ii]
    end
end

"""
    getconstraintoffset(house, component, variable, reshp)

Return the values for a constraint, optionally reshaped to the original dimensions.

# Arguments
* `house::LinearProgrammingHouse`: The house from which to get the values.
* `component::Symbol`: The component for the constraint variable.
* `variable::Symbol`: The variable for the constraint.
* `reshp::Bool`: Should it be reshaped to the original variable dimensions? (default: false)
"""
function getconstraintoffset(house::LinearProgrammingHouse, component::Symbol, variable::Symbol; reshp::Bool=false)
    @assert variable in house.constraints "$variable not a known variable"

    # Determine where to index into vector
    constspans = varlengths(house.model, house.constcomps, house.constraints, house.constdictionary)
    kk = findfirst((house.constcomps .== component) & (house.constraints .== variable))
    before = sum(constspans[1:kk-1])

    # Collect the offset
    constraintoffset = house.b[(before + 1):(before + constspans[kk])]

    if reshp
        # Reshape to original dimensions
        reshape(constraintoffset, getdims(house.model, component, variable)...)
    else
        constraintoffset
    end
end

function clearconstraint!(house::LinearProgrammingHouse, component::Symbol, variable::Symbol)
    @assert variable in house.constraints "$(variable) not a known variable"

    ll = findfirst((house.constcomps .== component) & (house.constraints .== variable))
    constspans = varlengths(house.model, house.constcomps, house.constraints, house.constdictionary)

    constbefore = sum(constspans[1:ll-1])

    house.A[constbefore+1:constbefore+constspans[ll], :] = 0
    house.b[constbefore+1:constbefore+constspans[ll]] = 0
end

function setlower!(house::LinearProgrammingHouse, hall::LinearProgrammingHall)
    @assert hall.name in house.parameters "$(hall.name) not a known parameter"
    kk = findfirst((house.paramcomps .== hall.component) & (house.parameters .== hall.name))
    paramspans = varlengths(house.model, house.paramcomps, house.parameters)
    @assert length(hall.f) == paramspans[kk] "Length of parameter $(hall.name) unexpected: $(length(hall.f)) <> $(paramspans[kk])"
    before = sum(paramspans[1:kk-1])
    for ii in 1:paramspans[kk]
        #@assert house.b[before+ii] == 0 "Overwrite existing gradient in setobjective!"
        house.lowers[before+ii] = hall.f[ii]
    end
end

function setupper!(house::LinearProgrammingHouse, hall::LinearProgrammingHall)
    @assert hall.name in house.parameters "$(hall.name) not a known parameter"
    kk = findfirst((house.paramcomps .== hall.component) & (house.parameters .== hall.name))
    paramspans = varlengths(house.model, house.paramcomps, house.parameters)
    @assert length(hall.f) == paramspans[kk] "Length of parameter $(hall.name) unexpected: $(length(hall.f)) <> $(paramspans[kk])"
    before = sum(paramspans[1:kk-1])
    for ii in 1:paramspans[kk]
        #@assert house.b[before+ii] == 0 "Overwrite existing gradient in setobjective!"
        house.uppers[before+ii] = hall.f[ii]
    end
end

function gethouse(house::LinearProgrammingHouse, rr::Int64, cc::Int64)
    # Determine the row and column names
    varii = findlast(cumsum(varlengths(house.model, house.constcomps, house.constraints, house.constdictionary)) .< rr) + 1
    parii = findlast(cumsum(varlengths(house.model, house.paramcomps, house.parameters)) .< cc) + 1
    rrrelative = rr - sum(varlengths(house.model, house.constcomps, house.constraints, house.constdictionary)[1:varii-1])
    ccrelative = cc - sum(varlengths(house.model, house.paramcomps, house.parameters)[1:parii-1])
    vardims = getdims(house.model, house.constcomps[varii], get(house.constdictionary, house.constraints[varii], house.constraints[varii]))
    pardims = getdims(house.model, house.paramcomps[parii], house.parameters[parii])

    println("$(house.constcomps[varii]).$(house.constraints[varii])$(toindex(rrrelative, vardims)), $(house.paramcomps[parii]).$(house.parameters[parii])$(toindex(ccrelative, pardims)) = $(house.A[rr, cc])")
end

function constraining(house::LinearProgrammingHouse, solution::Vector{Float64}; subset=[])
    # Determine which constraint (if any) is stopping an increase or decrease of each
    if subset == []
        df = DataFrame(solution=solution)
        df[:component] = :na
        df[:parameter] = :na
    else
        df = DataFrame(solution=solution[subset])
    end
    df[:abovefail] = ""
    df[:belowfail] = ""

    # Produce names for all constraints
    varlens = varlengths(house.model, house.constcomps, house.constraints, house.constdictionary)
    names = ["" for ii in 1:sum(varlens)]
    for kk in 1:length(house.constcomps)
        ii0 = sum(varlens[1:kk-1])
        for ii in 1:varlens[kk]
            names[ii0 + ii] = "$(house.constraints[kk]).$ii"
        end
    end

    varlens = varlengths(house.model, house.paramcomps, house.parameters)
    baseconsts = house.A * solution

    println("Ignore:")
    println(join(names[find(baseconsts .> house.b)], ", "))
    ignore = baseconsts .> house.b

    if subset == []
        for kk in 1:length(house.paramcomps)
            println(kk / length(house.paramcomps))
            ii0 = sum(varlens[1:kk-1])
            for ii in 1:varlens[kk]
                df[ii0 + ii, :component] = house.paramcomps[kk]
                df[ii0 + ii, :parameter] = house.parameters[kk]

                newconst = baseconsts + house.A[:, ii0 + ii] * 1e-6 + (house.A[:, ii0 + ii] .> 0) * 1e-6
                df[ii0 + ii, :abovefail] = join(names[find((newconst .> house.b) & !ignore)], ", ")

                newconst = baseconsts - house.A[:, ii0 + ii] * 1e-6 - (house.A[:, ii0 + ii] .> 0) * 1e-6
                df[ii0 + ii, :belowfail] = join(names[find((newconst .> house.b) & !ignore)], ", ")
            end
        end
    else
        for ii in 1:length(subset)
            println(ii / length(subset))

            newconst = baseconsts + house.A[:, subset[ii]] * 1e-6 + 1e-6
            df[ii, :abovefail] = join(names[find((newconst .> house.b) & !ignore)], ", ")

            newconst = baseconsts - house.A[:, subset[ii]] * 1e-6 - 1e-6
            df[ii, :belowfail] = join(names[find((newconst .> house.b) & !ignore)], ", ")
        end
    end

    df
end

houseoptimize(house::LinearProgrammingHouse) = linprog(-house.f, house.A, '<', house.b, house.lowers, house.uppers)
houseoptimize(house::LinearProgrammingHouse, solver) = linprog(-house.f, house.A, '<', house.b, house.lowers, house.uppers, solver)
houseoptimize(house::LinearProgrammingHouse, solver, subset::Vector{Int64}) = linprog(-house.f, house.A[subset, :], '<', house.b[subset], house.lowers, house.uppers, solver)

doc"""
    findinfeasiblepair(house, solver)

Finds a range within the matrix for which the results become minimally
infeasible.  In other words, suppose that the full linear programming
matrix is $A$.  It returns $i$, $j$, such that $A[1:i, :]$ is
infeasible, but $A[1:i-1, :]$ is not, and $A[j:end, :]$ is infeasible
but $A[j+1:end, :]$ is not.

# Arguments
* `house::LinearProgrammingHouse`: An infeasible LinearProgrammingHouse.
* `solver`: A solver object which finds the infeasibility.
"""
function findinfeasiblepair(house::LinearProgrammingHouse, solver)
    top = findinfeasiblepairhelper(house, solver, "top", 2, length(house.b))
    bottom = findinfeasiblepairhelper(house, solver, "bottom", 1, length(house.b) - 1)

    [top, bottom]
end

"""
Look for the row that makes the problem feasible
"""
function findinfeasiblepairhelper(house::LinearProgrammingHouse, solver, direction, searchtop, searchbottom)
    searchpoint = round(Int, (searchtop + searchbottom) / 2 + .01) # Always round up
    println([direction, searchtop, searchbottom])
    isfeasible = checkfeasibility(house, solver, direction, searchpoint)

    if !isfeasible
        # Look for a shorter span
        if searchpoint == searchbottom
            if direction == "bottom" || checkfeasibility(house, solver, direction, searchtop)
                searchbottom
            else
                searchtop
            end
        elseif direction == "top"
            findinfeasiblepairhelper(house, solver, direction, searchtop, searchpoint)
        else
            findinfeasiblepairhelper(house, solver, direction, searchpoint, searchbottom)
        end
    else
        # Look for a longer span
        if searchpoint == searchbottom
            searchtop
        elseif (direction == "top")
            findinfeasiblepairhelper(house, solver, direction, searchpoint, searchbottom)
        else
            findinfeasiblepairhelper(house, solver, direction, searchtop, searchpoint)
        end
    end
end

function checkfeasibility(house::LinearProgrammingHouse, solver, direction, searchpoint)
    if (direction == "top")
        sol = linprog(-house.f, house.A[1:searchpoint, :], '<', house.b[1:searchpoint], house.lowers, house.uppers, solver)
    else
        sol = linprog(-house.f, house.A[searchpoint:end, :], '<', house.b[searchpoint:end], house.lowers, house.uppers, solver)
    end

    sol.status != :Infeasible
end


function summarizeparameters(house::LinearProgrammingHouse, solution::Vector{Float64})
    # Look at parameter values
    varlens = varlengths(house.model, house.paramcomps, house.parameters)
    for ii in 1:length(house.parameters)
        println(house.parameters[ii])
        index1 = sum(varlens[1:ii-1]) + 1
        index2 = sum(varlens[1:ii])

        values = solution[index1:index2]

        if (sum(values .!= 0) == 0)
            println("All zero.")
        else
            println(values[1:min(100, index2 - index1 + 1)])
            println("Sum: $(sum(values))")
        end
    end
end

"""
    getparametersolution(house, solution, parameter)

Return the array of solution values for a given parameter.
"""
function getparametersolution(house::LinearProgrammingHouse, solution::Vector{Float64}, parameter::Symbol)
    varlens = varlengths(house.model, house.paramcomps, house.parameters)

    ii = find(house.parameters .== parameter)[1]

    index1 = sum(varlens[1:ii-1]) + 1
    index2 = sum(varlens[1:ii])

    solution[index1:index2]
end

"""
    getparametersolution(house, sol, constraint)

Return the array of solution values for a given constraint.
"""
function getconstraintsolution(house, sol, constraint)
    constvalues = house.A * sol.sol

    varlens = varlengths(house.model, house.constcomps, house.constraints, house.constdictionary)

    ii = find(house.constraints .== constraint)[1]

    index1 = sum(varlens[1:ii-1]) + 1
    index2 = sum(varlens[1:ii])

    constvalues[index1:index2]
end


## Helpers

function rangeof(m::Model, name, components, names, vardictionary::Dict{Symbol, Symbol}=Dict{Symbol, Symbol}())
    varlens = varlengths(m, components, names, vardictionary)
    kk = findfirst(name .== names)
    sum(varlens[1:kk-1])+1:sum(varlens[1:kk])
end

"Translate an offset value (+1) to an index vector."
function toindex(ii::Int64, dims::Vector{Int64})
    indexes = Vector{Int64}(length(dims))
    offset = ii - 1
    for dd in 1:length(dims)
        indexes[dd] = offset % dims[dd] + 1
        offset = floor(Int64, offset / dims[dd])
    end

    return indexes
end

"Translate an index vector to an offset (+1)."
function fromindex(index::Vector{Int64}, dims::Vector{Int64})
    offset = index[end]
    for ii in length(dims)-1:-1:1
        offset = (offset - 1) * dims[ii] + index[ii]
    end

    return offset
end

"""
Return the symbols representing each of the dimensions for this variable or parameter.
"""
function getdimnames(model::Model, component::Symbol, name::Symbol)
    meta = metainfo.getallcomps()
    if name in keys(meta[(:Main, component)].parameters)
        convert(Vector{Symbol}, meta[(:Main, component)].parameters[name].dimensions)
    else
        convert(Vector{Symbol}, meta[(:Main, component)].variables[name].dimensions)
    end
end

"Return the total span occupied by each variable or parameter."
function varlengths(model::Model, components::Vector{Symbol}, names::Vector{Symbol}, vardictionary::Dict{Symbol, Symbol}=Dict{Symbol, Symbol}())
    Int64[prod(getdims(model, components[ii], get(vardictionary, names[ii], names[ii]))) for ii in 1:length(components)]
end

## Matrix methods

<<<<<<< HEAD
"Construct a vector of values corresponding to entries in a matrix with the given dimensions, calling gen for each element."
function vectorsingle(dims::Vector{Int64}, gen)
=======
"Splits dupover into inner and outer dimensions"
function interpretdupover(dupover::Vector{Bool})
    ii = 1

    # Initial trues
    outers = Int64[]
    if dupover[1]
        while ii < length(dupover)
            push!(outers, ii)
            ii += 1
            if !dupover[ii]
                break
            end
        end
    end
    if dupover[ii] # fell off the end
        error("Cannot duplicate all dimensions.")
    end

    # Middle falses
    while ii < length(dupover)
        ii += 1
        if dupover[ii]
            break
        end
    end
    if !dupover[ii]
        return outers, Int64[]
    end

    # Final trues
    inners = Int64[]
    while ii <= length(dupover)
        if !dupover[ii]
            error("Cannot support middle dimension duplication.")
        end

        push!(inners, ii)
        ii += 1
    end

    return outers, inners
end

"Construct a matrix with the given dimensions, calling gan for each element."
function vectorsingle(dims::Vector{Int64}, gen::Function)
>>>>>>> fd479833
    f = Vector{Float64}(prod(dims))
    for ii in 1:length(f)
        f[ii] = gen(toindex(ii, dims)...)
    end

    f
end

function vectorsingle(dims::Vector{Int64}, constant::Float64)
    return constant * ones(prod(dims))
end

function vectorsingle(dims::Vector{Int64}, gen::Function, dupover::Vector{Bool})
    outers, inners = interpretdupover(dupover)
    dupouter = prod(dims[outers])
    dupinner = prod(dims[inners])

    f = Vector{Float64}(prod(dims[!dupover]))
    for ii in 1:length(f)
        f[ii] = gen(toindex(ii, dims[!dupover])...)
    end

    repeat(f, inner=[dupinner], outer=[dupouter])
end

doc"""
    matrixdiagonal(dims, gen)

Creates a matrix of dimensions $\prod \text{dims}_i$.  Call the
generate function, `gen` for all indices along the diagonal.  All
combinations of indices will be called, since the "diagonal" part is
between the rows and the columns.

# Arguments
* `dims::Vector{Int64}`: The multiple dimensions collapsed into both the rows and columns.
* `gen::Function`: A function called with an argument for each dimension.

# Examples
```jldoctest
using OptiMimi

dims = [3, 2]
A = OptiMimi.matrixdiagonal(dims, (ii, jj) -> 1)
sum(A)

# output
6.0
```
"""
function matrixdiagonal(dims::Vector{Int64}, gen::Function)
    dimlen = prod(dims)
    A = spzeros(dimlen, dimlen)
    for ii in 1:dimlen
        A[ii, ii] = gen(toindex(ii, dims)...)
    end

    A
end

function matrixdiagonal(dims::Vector{Int64}, constant::Float64)
    dimlen = prod(dims)
    speye(dimlen, dimlen) * constant
end

function matrixdiagonal(dims::Vector{Int64}, gen::Function, dupover::Vector{Bool})
    diag = vectorsingle(dims, gen, dupover)

    dimlen = prod(dims)
    A = spzeros(dimlen, dimlen)
    for ii in 1:dimlen
        if diag[ii] != 0
            A[ii, ii] = diag[ii]
        end
    end

    A
end

"""
    matrixsingle(vardims, pardims, gen)

Call the generate function for every element.  `gen` is given the
dimensions for the rows/variable followed by the dimensions for the
columns/parameters, all in order.  It should return a Float64.
"""
function matrixsingle(vardims::Vector{Int64}, pardims::Vector{Int64}, gen::Function)
    vardimlen = prod(vardims)
    pardimlen = prod(pardims)
    A = spzeros(vardimlen, pardimlen)
    for ii in 1:vardimlen
        for jj in 1:pardimlen
            A[ii, jj] = gen(toindex(ii, vardims)..., toindex(jj, pardims)...)
        end
    end

    A
end

function matrixsingle(vardims::Vector{Int64}, pardims::Vector{Int64}, gen::Function, vardupover::Vector{Bool}, pardupover::Vector{Bool})
    outers, inners = interpretdupover(vardupover)
    vardupouter = prod(vardims[outers])
    vardupinner = prod(vardims[inners])

    outers, inners = interpretdupover(pardupover)
    pardupouter = prod(pardims[outers])
    pardupinner = prod(pardims[inners])

    vardimlen = prod(vardims[!vardupover])
    pardimlen = prod(pardims[!pardupover])
    A = zeros(vardimlen, pardimlen) # Not sparse
    for ii in 1:vardimlen
        for jj in 1:pardimlen
            A[ii, jj] = gen(toindex(ii, vardims[!vardupover])..., toindex(jj, pardims[!pardupover])...)
        end
    end

    sparse(repeat(A, inner=[vardupinner, pardupinner], outer=[vardupouter, pardupouter]))
end

"""
matrixchunks(rowdims, coldims, gen, rowchunks, parchunks)
Call the `gen` function with all combinations of chunked indices.
"""
function matrixchunks(rowdims::Vector{Int64}, coldims::Vector{Int64}, gen::Function, rowchunk::Int64, colchunk::Int64)
    A = spzeros(prod(rowdims), prod(coldims))

    chunkrowdims = rowdims[end-rowchunk+1:end]
    chunkrowdimlen = prod(chunkrowdims)
    chunkcoldims = coldims[end-colchunk+1:end]
    chunkcoldimlen = prod(chunkcoldims)
    for ii in 1:chunkrowdimlen
        rowindex = toindex(ii, chunkrowdims)
        for jj in 1:chunkcoldimlen
            colindex = toindex(jj, chunkcoldims)

            topii = fromindex([ones(Int64, length(rowdims) - rowchunk); rowindex], rowdims)
            bottomii = fromindex([rowdims[1:length(rowdims) - rowchunk]; rowindex], rowdims)
            leftii = fromindex([ones(Int64, length(coldims) - colchunk); colindex], coldims)
            rightii = fromindex([coldims[1:length(coldims) - colchunk]; colindex], coldims)

            A[topii:bottomii, leftii:rightii] = gen(rowindex..., colindex...)
        end
    end

    A
end

"""
    matrixintersect(rowdims, coldims, rowdimnames, coldimnames, gen)

Call the `gen` function with all combinations of the shared indices.
Shared dimensions must come in the same order and at the end
of the dimensions lists.

# Arguments
* `rowdims::Vector{Int64}` and `coldims::Vector{Int64}`: the number of elements in each dimension of the row and column variables.
* `rowdimnames::Vector{Symbol}` and `coldimnames::Vector{Symbol}`: The names of the dimensions; note that the last 1 or more dimensions should be the same in both of these lists.
* `gen::Function`: a function of arguments (`A`, `indices`...), where `A` is a matrix of the un-shared indices and `indices` are multiple indexes describing all shared indices.

# Examples
```jldoctest
using OptiMimi

rowdims = [3, 2]
coldims = [4, 2]
rowdimnames = [:region, :time]
coldimnames = [:person, :time]
function gen(A, tt)
    @assert tt == 1 || tt == 2
    @assert size(A) == (3, 4)
    A[2, 3] = tt
end
A = OptiMimi.matrixintersect(rowdims, coldims, rowdimnames, coldimnames, gen)
sum(A)

# output
3.0
```
"""
function matrixintersect(rowdims::Vector{Int64}, coldims::Vector{Int64}, rowdimnames::Vector{Symbol}, coldimnames::Vector{Symbol}, gen::Function)
    A = spzeros(prod(rowdims), prod(coldims))

    # Determine shared dimensions: counting from 0 = end
    numshared = 0
    while numshared < min(length(rowdims), length(coldims))
        if rowdims[end - numshared] != coldims[end - numshared]
            break
        end
        if rowdimnames[end - numshared] != coldimnames[end - numshared]
            break
        end
        numshared += 1
    end

    sharedims = rowdims[end - numshared + 1:end]
    sharedimslen = prod(sharedims)
    for ii in 1:sharedimslen
        index = toindex(ii, sharedims)
        topii = fromindex([ones(Int64, length(rowdims) - numshared); index], rowdims)
        bottomii = fromindex([rowdims[1:length(rowdims) - numshared]; index], rowdims)
        leftii = fromindex([ones(Int64, length(coldims) - numshared); index], coldims)
        rightii = fromindex([coldims[1:length(coldims) - numshared]; index], coldims)
        subA = view(A, topii:bottomii, leftii:rightii)
        gen(subA, index...)
    end

    A
end

function matrixintersect(rowdims::Vector{Int64}, coldims::Vector{Int64}, rowdimnames::Vector{Symbol}, coldimnames::Vector{Symbol}, gen::Function, rowdupover::Vector{Bool}, coldupover::Vector{Bool})
    # Figure out how many of dupovers are shared
    rowdupovershared = zeros(Bool, length(rowdupover))
    coldupovershared = zeros(Bool, length(coldupover))
    for ii in 0:(min(length(rowdims), length(coldims))-1)
        if rowdupover[end-ii] && coldupover[end-ii] && rowdimnames[end-ii] == coldimnames[end-ii]
            rowdupovershared[end-ii] = true
            coldupovershared[end-ii] = true
        else
            break
        end
    end

    outers, inners = interpretdupover(rowdupover[!rowdupovershared])
    rowdupouter = prod(rowdims[outers])
    rowdupinner = prod(rowdims[inners])

    outers, inners = interpretdupover(coldupover[!coldupovershared])
    coldupouter = prod(coldims[outers])
    coldupinner = prod(coldims[inners])

    # Generate, without any dups
    A = matrixintersect(rowdims[!rowdupover], coldims[!coldupover], rowdimnames[!rowdupover], coldimnames[!coldupover], gen)

    # Create fully-dupped portion
    iis, jjs, vvs = findnz(A)

    kkdupnum = rowdupouter*rowdupinner*coldupouter*coldupinner

    allvvs = repeat(vvs, inner=[kkdupnum])
    # Need to fill these next two in
    alliis = zeros(Int64, length(iis) * kkdupnum)
    alljjs = zeros(Int64, length(jjs) * kkdupnum)

    nrows = size(A)[1]
    ncols = size(A)[2]

    for kk in 1:length(iis)
        ## order is vec([(slow, fast) for fast in 1:N, slow in 1:M])
        rowduped = vec([(rowoo - 1) * nrows * rowdupinner + (iis[kk] - 1) * rowdupinner + rowii for rowii in 1:rowdupinner, rowoo in 1:rowdupouter])
        colduped = vec([(coloo - 1) * ncols * coldupinner + (jjs[kk] - 1) * coldupinner + colii for colii in 1:coldupinner, coloo in 1:coldupouter])
        alliis[(kk - 1) * kkdupnum + (1:kkdupnum)] = repeat(rowduped, outer=[coldupouter*coldupinner])
        alljjs[(kk - 1) * kkdupnum + (1:kkdupnum)] = repeat(colduped, inner=[rowdupouter*rowdupinner])
    end

    # Create the shared-dupped portion

    shareddupouter = prod(rowdims[rowdupovershared])
    rownotshared = prod(rowdims[!rowdupovershared])
    colnotshared = prod(coldims[!coldupovershared])

    allvvs2 = repeat(allvvs, outer=[shareddupouter])
    alliis2 = zeros(Int64, length(alliis) * shareddupouter)
    alljjs2 = zeros(Int64, length(alljjs) * shareddupouter)

    for kk in 1:shareddupouter
        alliis2[(kk - 1) * length(alliis) + (1:length(alliis))] = (kk - 1) * rownotshared + alliis
        alljjs2[(kk - 1) * length(alljjs) + (1:length(alljjs))] = (kk - 1) * colnotshared + alljjs
    end

    sparse(alliis2, alljjs2, allvvs2, prod(rowdims), prod(coldims))
end

"""
Create an empty matrix for the given variables
"""
function matrixempty(vardims::Vector{Int64}, pardims::Vector{Int64})
    vardimlen = prod(vardims)
    pardimlen = prod(pardims)
    spzeros(vardimlen, pardimlen)
end<|MERGE_RESOLUTION|>--- conflicted
+++ resolved
@@ -34,11 +34,7 @@
     f::Vector{Float64}
 end
 
-<<<<<<< HEAD
 "Construct a hall, calling gen with each index."
-function hallsingle(model::Model, component::Symbol, name::Symbol, gen::Function)
-    LinearProgrammingHall(component, name, vectorsingle(getdims(model, component, name), gen))
-=======
 function hallsingle(model::Model, component::Symbol, name::Symbol, gen::Function, dupover::Vector{Symbol}=Symbol[])
     #println("$(now()) hs $component:$name")
     if isempty(dupover)
@@ -51,7 +47,6 @@
 
 function hallsingle(model::Model, component::Symbol, name::Symbol, constant::Float64)
     LinearProgrammingHall(component, name, vectorsingle(getdims(model, component, name), constant))
->>>>>>> fd479833
 end
 
 function hallvalues(model::Model, component::Symbol, name::Symbol, values::Array{Float64})
@@ -898,10 +893,6 @@
 
 ## Matrix methods
 
-<<<<<<< HEAD
-"Construct a vector of values corresponding to entries in a matrix with the given dimensions, calling gen for each element."
-function vectorsingle(dims::Vector{Int64}, gen)
-=======
 "Splits dupover into inner and outer dimensions"
 function interpretdupover(dupover::Vector{Bool})
     ii = 1
@@ -946,9 +937,8 @@
     return outers, inners
 end
 
-"Construct a matrix with the given dimensions, calling gan for each element."
+"Construct a vector of values corresponding to entries in a matrix with the given dimensions, calling gen for each element."
 function vectorsingle(dims::Vector{Int64}, gen::Function)
->>>>>>> fd479833
     f = Vector{Float64}(prod(dims))
     for ii in 1:length(f)
         f[ii] = gen(toindex(ii, dims)...)
