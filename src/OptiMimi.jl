module OptiMimi

using NLopt
using ForwardDiff
using MathProgBase
using Compat

import Mimi: Model

<<<<<<< HEAD
export problem, solution, unaryobjective, objevals, setparameters, nameindexes, uncertainproblem
=======
export problem, solution, unaryobjective, objevals, setparameters, nameindexes, sensitivity
>>>>>>> d8b4fe36

include("registerdiff.jl")
include("matrixconstraints.jl")
include("linproghouse.jl")
include("trunclinproghouse.jl")
include("makeroom.jl")
include("metamimi.jl")
include("uncertainty.jl")

allverbose = false
objevals = 0

type OptimizationProblem
    model::Model
    components::Vector{Symbol}
    names::Vector{Symbol}
    opt::Opt
    constraints::Vector{Function}
end

type LinprogOptimizationProblem{T}
    model::Model
    components::Vector{Symbol}
    names::Vector{Symbol}
    objective::Function
    objectiveconstraints::Vector{Function}
    matrixconstraints::Vector{MatrixConstraintSet}
    exlowers::Vector{T}
    exuppers::Vector{T}
end

"""Returns (ii, len, isscalar) with the index of each symbol and its length."""
function nameindexes(model::Model, components::Vector{Symbol}, names::Vector{Symbol})
    for ii in 1:length(components)
        dims = getdims(model, components[ii], names[ii])
        if length(dims) == 0
            produce((ii, 1, true)) # It's a scalar
        else
            produce((ii, prod(dims), false))
        end
    end
end

"""Set parameters in a model."""
function setparameters(model::Model, components::Vector{Symbol}, names::Vector{Symbol}, xx::Vector)
    startindex = 1
    for (ii, len, isscalar) in @task nameindexes(model, components, names)
        if isscalar
            setfield!(get(model.mi).components[components[ii]].Parameters, names[ii], xx[startindex])
        else
            shape = getdims(model, components[ii], names[ii])
            reshaped = reshape(collect(model.numberType, xx[startindex:(startindex+len - 1)]), tuple(shape...))
            setfield!(get(model.mi).components[components[ii]].Parameters, names[ii], reshaped)
        end
        startindex += len
    end
end

function sensitivity(model::Model, component::Symbol, parameter::Symbol, objective::Function, points::Vector{Float64})
    results = []
    for point in points
        setparameters(model, [component], [parameter], [point])
        run(model)
        push!(results, objective(model))
    end

    results
end

"""Generate the form of objective function used by the optimization, taking parameters rather than a model."""
function unaryobjective(model::Model, components::Vector{Symbol}, names::Vector{Symbol}, objective::Function)
    function my_objective(xx::Vector)
        if allverbose
            println(xx)
        end

        global objevals
        objevals += 1

        setparameters(model, components, names, xx)
        run(model)
        objective(model)
    end

    my_objective
end

"""Create an NLopt-style objective function which does not use its grad argument."""
function gradfreeobjective(model::Model, components::Vector{Symbol}, names::Vector{Symbol}, objective::Function)
    myunaryobjective = unaryobjective(model, components, names, objective)
    function myobjective(xx::Vector, grad::Vector)
        myunaryobjective(xx)
    end

    myobjective
end

"""Create an NLopt-style objective function which computes an autodiff gradient."""
function autodiffobjective(model::Model, components::Vector{Symbol}, names::Vector{Symbol}, objective::Function)
    myunaryobjective = unaryobjective(model, components, names, objective)
    if VERSION < v"0.4.0-dev"
        # Slower: doesn't use cache
        function myobjective(xx::Vector, gradout::Vector)
            gradual = myunaryobjective(GraDual(xx))
            copy!(gradout, grad(gradual))
            value(gradual)
        end
    else
        function myobjective(xx::Vector, grad::Vector)
            out = GradientResult(xx)
            ForwardDiff.gradient!(out, myunaryobjective, xx)
            if any(isnan(ForwardDiff.gradient(out)))
                error("objective gradient is NaN")
            end
            copy!(grad, ForwardDiff.gradient(out))
            ForwardDiff.value(out)
        end
    end

    myobjective
end

"""Create a 0 point."""
function make0(model::Model, components::Vector{Symbol}, names::Vector{Symbol})
    initial = Float64[]
    for (ii, len, isscalar) in @task nameindexes(model, components, names)
        append!(initial, [0. for jj in 1:len])
    end

    initial
end

<<<<<<< HEAD
=======

"""Expand parameter constraints to full vectors for every numerical parameter."""
>>>>>>> d8b4fe36
function expandlimits{T<:Real}(model::Model, components::Vector{Symbol}, names::Vector{Symbol}, lowers::Vector{T}, uppers::Vector{T})
    my_lowers = T[]
    my_uppers = T[]

    ## Replace with eachname
    totalvars = 0
    for (ii, len, isscalar) in @task nameindexes(model, components, names)
        append!(my_lowers, [lowers[ii] for jj in 1:len])
        append!(my_uppers, [uppers[ii] for jj in 1:len])
        totalvars += len
    end

    my_lowers, my_uppers, totalvars
end

"""Setup an optimization problem."""
function problem{T<:Real}(model::Model, components::Vector{Symbol}, names::Vector{Symbol}, lowers::Vector{T}, uppers::Vector{T}, objective::Function; constraints::Vector{Function}=Function[], algorithm::Symbol=:LN_COBYLA_OR_LD_MMA)
<<<<<<< HEAD
    my_lowers, my_uppers, totalvars = expandlimits(model, components, names)
=======
    my_lowers, my_uppers, totalvars = expandlimits(model, components, names, lowers, uppers)
>>>>>>> d8b4fe36

    if algorithm == :GUROBI_LINPROG
        # Make no changes to objective!
    elseif model.numberType == Number
        if algorithm == :LN_COBYLA_OR_LD_MMA
            algorithm = :LD_MMA
        end
        if string(algorithm)[2] == 'N'
            warn("Model is autodifferentiable, but optimizing using a derivative-free algorithm.")
            myobjective = gradfreeobjective(model, components, names, objective)
        else
            println("Using AutoDiff objective.")
            myobjective = autodiffobjective(model, components, names, objective)
        end
    else
        if algorithm == :LN_COBYLA_OR_LD_MMA
            algorithm = :LN_COBYLA
        elseif string(algorithm)[2] == 'D'
            warn("Model is non-differentiable, but requested a gradient algorithm; instead using LN_COBYLA.")
            algorithm = :LN_COBYLA
        end

        myobjective = gradfreeobjective(model, components, names, objective)
    end

    if algorithm == :GUROBI_LINPROG
        LinprogOptimizationProblem(model, components, names, objective, constraints, MatrixConstraintSet[], my_lowers, my_uppers)
    else
        opt = Opt(algorithm, totalvars)
        lower_bounds!(opt, my_lowers)
        upper_bounds!(opt, my_uppers)
        xtol_rel!(opt, minimum(1e-6 * (uppers - lowers)))

        max_objective!(opt, myobjective)

        for constraint in constraints
            let this_constraint = constraint
                function my_constraint(xx::Vector, grad::Vector)
                    setparameters(model, components, names, xx)
                    this_constraint(model)
                end

                inequality_constraint!(opt, my_constraint)
            end
        end

        OptimizationProblem(model, components, names, opt, constraints)
    end
end

"""Solve an optimization problem."""
function solution(optprob::OptimizationProblem, generator::Function; maxiter=Inf, verbose=false)
    global allverbose
    allverbose = verbose

    if verbose
        println("Selecting an initial point.")
    end

    attempts = 0
    initial = []
    valid = false
    while attempts < maxiter
        initial = generator()

        setparameters(optprob.model, optprob.components, optprob.names, initial)

        valid = true
        for constraint in optprob.constraints
            if constraint(optprob.model) >= 0
                valid = false
                break
            end
        end

        if valid
            break
        end

        attempts += 1
        if attempts % 1000 == 0
            println("Could not find initial point after $attempts attempts.")
        end
    end

    if !valid
        throw(DomainError("Could not find a valid initial value."))
    end

    if verbose
        println("Optimizing...")
    end
    maxeval!(optprob.opt, maxiter)
    (minf,minx,ret) = optimize(optprob.opt, initial)

    (minf, minx)
end

"""Setup an optimization problem."""
function problem{T<:Real}(model::Model, components::Vector{Symbol}, names::Vector{Symbol}, lowers::Vector{T}, uppers::Vector{T}, objective::Function, objectiveconstraints::Vector{Function}, matrixconstraints::Vector{MatrixConstraintSet})
    my_lowers, my_uppers, totalvars = expandlimits(model, components, names, lowers, uppers)
    LinprogOptimizationProblem(model, components, names, objective, objectiveconstraints, matrixconstraints, my_lowers, my_uppers)
end

"""Solve an optimization problem."""
function solution(optprob::LinprogOptimizationProblem, verbose=false)
    global allverbose
    allverbose = verbose

    initial = make0(optprob.model, optprob.components, optprob.names)

    if verbose
        println("Optimizing...")
    end

    if optprob.model.numberType == Number
        myobjective = unaryobjective(optprob.model, optprob.components, optprob.names, optprob.objective)
        f, b, A = lpconstraints(optprob.model, optprob.components, optprob.names, myobjective, objectiveconstraints)
    else
        f, b, A = lpconstraints(optprob.model, optprob.components, optprob.names, optprob.objective, optprob.objectiveconstraints)
    end

    f, b, A = combineconstraints(f, b, A, optprob.model, optprob.components, optprob.names, optprob.matrixconstraints)
    exlowers, exuppers = combinelimits(optprob.exlowers, optprob.exuppers, optprob.model, optprob.components, optprob.names, optprob.matrixconstraints)

    # Use -f, because linprog *minimizes* objective
    @time sol = linprog(-f, A, '<', b, optprob.exlowers, optprob.exuppers)

    sol.sol
end

end # module<|MERGE_RESOLUTION|>--- conflicted
+++ resolved
@@ -7,11 +7,7 @@
 
 import Mimi: Model
 
-<<<<<<< HEAD
-export problem, solution, unaryobjective, objevals, setparameters, nameindexes, uncertainproblem
-=======
-export problem, solution, unaryobjective, objevals, setparameters, nameindexes, sensitivity
->>>>>>> d8b4fe36
+export problem, solution, unaryobjective, objevals, setparameters, nameindexes, sensitivity, uncertainproblem
 
 include("registerdiff.jl")
 include("matrixconstraints.jl")
@@ -144,11 +140,7 @@
     initial
 end
 
-<<<<<<< HEAD
-=======
-
 """Expand parameter constraints to full vectors for every numerical parameter."""
->>>>>>> d8b4fe36
 function expandlimits{T<:Real}(model::Model, components::Vector{Symbol}, names::Vector{Symbol}, lowers::Vector{T}, uppers::Vector{T})
     my_lowers = T[]
     my_uppers = T[]
@@ -166,11 +158,7 @@
 
 """Setup an optimization problem."""
 function problem{T<:Real}(model::Model, components::Vector{Symbol}, names::Vector{Symbol}, lowers::Vector{T}, uppers::Vector{T}, objective::Function; constraints::Vector{Function}=Function[], algorithm::Symbol=:LN_COBYLA_OR_LD_MMA)
-<<<<<<< HEAD
-    my_lowers, my_uppers, totalvars = expandlimits(model, components, names)
-=======
     my_lowers, my_uppers, totalvars = expandlimits(model, components, names, lowers, uppers)
->>>>>>> d8b4fe36
 
     if algorithm == :GUROBI_LINPROG
         # Make no changes to objective!
